# -*- coding: utf-8 -*-
from distutils.core import setup
from Cython.Build import cythonize

# build me (i.e. compile Cython modules) for testing in this directory using
# python setup.py build_ext --inplace

setup(name='Oslo Method',
      version='0.1',
      author="Jørgen Eriksson Midtbø, Erlend Lima",
      author_email="jorgenem@gmail.com, erlendlima@outlook.com",
      url="https://github.com/jorgenem/oslo_method_python",
      py_modules=['ompy'],
      ext_modules=cythonize(
                            [
<<<<<<< HEAD
                            "ompy/rebin.pyx",
                            #"oslo_method_python/fit_rho_T.pyx"
=======
                            "oslo_method_python/rebin.pyx",
                            "oslo_method_python/rhosig.pyx"
>>>>>>> d72db53d
                            ])
      )<|MERGE_RESOLUTION|>--- conflicted
+++ resolved
@@ -13,12 +13,7 @@
       py_modules=['ompy'],
       ext_modules=cythonize(
                             [
-<<<<<<< HEAD
-                            "ompy/rebin.pyx",
-                            #"oslo_method_python/fit_rho_T.pyx"
-=======
                             "oslo_method_python/rebin.pyx",
                             "oslo_method_python/rhosig.pyx"
->>>>>>> d72db53d
                             ])
       )